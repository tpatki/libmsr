--- conflicted
+++ resolved
@@ -1,8 +1,5 @@
-<<<<<<< HEAD
 /* 
  * Edited by: Scott Walker
-=======
-/*
  * Copyright (c) 2013, Lawrence Livermore National Security, LLC.  
  * Produced at the Lawrence Livermore National Laboratory  
  * Written by Barry Rountree, rountree@llnl.gov.
@@ -22,7 +19,6 @@
  * 
  * You should have received a copy of the GNU Lesser General Public License along
  * with libmsr.  If not, see <http://www.gnu.org/licenses/>. 
->>>>>>> 607ffef3
  */
 #ifndef MSR_CORE_H
 #define MSR_CORE_H
@@ -70,6 +66,7 @@
 //	The rest of the functions are wrappers that call these
 //	two functions.
 //
+
 #ifdef __cplusplus
 extern "C" {
 #endif
