#include <unistd.h>
#include <stdio.h>
#include "../include/msr_core.h"
#include "../include/msr_rapl.h"
#include "../include/msr_thermal.h"
#ifdef MPI
#include <mpi.h>
#endif

<<<<<<< HEAD
struct rapl_limit l1, l2, l3;
=======
// A sleep with some CPU and DRAM activity
char buf[100*1024];
void stall(int numSecs) {
  sleep(numSecs);
  int i;
  for(i=0; i<100*1024; i++)
    buf[i]++;
}

void rapl_set_test(double limit) {
	struct rapl_limit CPULimit, DRAMLimit;
	int s;
	CPULimit.watts = limit;
	CPULimit.seconds = 1;
	DRAMLimit.watts = limit;
	DRAMLimit.seconds = 1;
	fprintf(stdout, "Capping power at %f\n", limit);
	for(s=0; s<NUM_SOCKETS; s++) {
		set_rapl_limit(s, &CPULimit, NULL, &DRAMLimit);
	}
}
>>>>>>> ed3d197e

void rapl_test(){
	read_rapl_data(0, NULL);	// Initialize
	stall(3);

	dump_rapl_terse_label();
	fprintf(stdout, "\n");
	dump_rapl_terse();		// Read and dump.
	fprintf(stdout, "\n");

}

void
get_limits(){
	int i;
	for(i=0; i<NUM_SOCKETS; i++){
		fprintf(stderr, "%d\n", i);
		get_rapl_limit(i, &l1, &l2, NULL);
		dump_rapl_limit(&l1);
		dump_rapl_limit(&l2);
	}
	/*dump_rapl_limit(&l3);*/
}

void
set_limits(){
	l1.watts = 55;
	l1.seconds = 0.1;
	l1.bits = 0;
	l2.watts = 65;
	l2.watts = 0.2;
	l2.bits = 0;
	set_rapl_limit(0, &l1, &l2, NULL);
	get_limits();
}

void thermal_test(){
	dump_thermal_terse_label();
	fprintf(stdout, "\n");
	dump_thermal_terse();
	fprintf(stdout, "\n");
}

void perform_rapl_measurement(struct rapl_data* r) {
	int socket;
	r->flags = RDF_REENTRANT;
	for(socket=0; socket<NUM_SOCKETS; socket++)
		fprintf(stdout,"pkgW%02d\tdramW%02d\telapsed%02d\t", socket, socket, socket );
	fprintf(stdout, "\n");

	for(socket=0; socket<NUM_SOCKETS; socket++) {
		read_rapl_data(socket, r);
		fprintf(stdout,"%8.6lf\t%8.6lf\t%8.6lf\t", r->pkg_watts, r->dram_watts, r->elapsed);
	}
	fprintf(stdout, "\n");
}


void rapl_r_test(){
	// Initialize two separate state objects and read rapl data into them during overlapping time windows
	struct rapl_data r1; r1.flags = RDF_REENTRANT;
	struct rapl_data r2; r2.flags = RDF_REENTRANT;

	read_rapl_data(0, &r1);  // Initialize r1
	stall(1);

	read_rapl_data(0, &r2);  // Initialize r2
	stall(1);

	// Complete and report s2 measurement
	fprintf(stdout, "R2: ");
	perform_rapl_measurement(&r2);
	stall(1);

	// Complete and report s1 measurement
	fprintf(stdout, "R1: ");
	perform_rapl_measurement(&r1);
	stall(1);

	// Complete and report s2 measurement
	fprintf(stdout, "R2: ");
	perform_rapl_measurement(&r2);
	stall(1);

	// Complete and report s1 measurement
	fprintf(stdout, "R1: ");
	perform_rapl_measurement(&r1);
}


int main(int argc, char** argv){
	#ifdef MPI
	MPI_Init(&argc, &argv);
	#endif
	
	init_msr();
<<<<<<< HEAD
	set_limits();
	get_limits();
	rapl_test();
	//thermal_test();
=======
	rapl_set_test(50);
	rapl_test();
	rapl_r_test();
	rapl_set_test(100);
	rapl_test();
	rapl_r_test();
	thermal_test();
>>>>>>> ed3d197e

	finalize_msr();
	#ifdef MPI
	MPI_Finalize();
	#endif

	return 0;
}<|MERGE_RESOLUTION|>--- conflicted
+++ resolved
@@ -7,35 +7,12 @@
 #include <mpi.h>
 #endif
 
-<<<<<<< HEAD
 struct rapl_limit l1, l2, l3;
-=======
-// A sleep with some CPU and DRAM activity
-char buf[100*1024];
-void stall(int numSecs) {
-  sleep(numSecs);
-  int i;
-  for(i=0; i<100*1024; i++)
-    buf[i]++;
-}
 
-void rapl_set_test(double limit) {
-	struct rapl_limit CPULimit, DRAMLimit;
-	int s;
-	CPULimit.watts = limit;
-	CPULimit.seconds = 1;
-	DRAMLimit.watts = limit;
-	DRAMLimit.seconds = 1;
-	fprintf(stdout, "Capping power at %f\n", limit);
-	for(s=0; s<NUM_SOCKETS; s++) {
-		set_rapl_limit(s, &CPULimit, NULL, &DRAMLimit);
-	}
-}
->>>>>>> ed3d197e
-
-void rapl_test(){
+void 
+rapl_test(){
 	read_rapl_data(0, NULL);	// Initialize
-	stall(3);
+	sleep(3);
 
 	dump_rapl_terse_label();
 	fprintf(stdout, "\n");
@@ -76,49 +53,44 @@
 }
 
 void perform_rapl_measurement(struct rapl_data* r) {
-	int socket;
-	r->flags = RDF_REENTRANT;
-	for(socket=0; socket<NUM_SOCKETS; socket++)
-		fprintf(stdout,"pkgW%02d\tdramW%02d\telapsed%02d\t", socket, socket, socket );
-	fprintf(stdout, "\n");
+	read_rapl_data(0, r);
 
-	for(socket=0; socket<NUM_SOCKETS; socket++) {
-		read_rapl_data(socket, r);
-		fprintf(stdout,"%8.6lf\t%8.6lf\t%8.6lf\t", r->pkg_watts, r->dram_watts, r->elapsed);
-	}
-	fprintf(stdout, "\n");
+	fprintf(stdout, "old_pkg_joules=%lf pkg_joules=%lf pkg_delta_joules=%lf elapsed=%lf pkg_watts=%lf\n", 
+			r->old_pkg_joules, r->pkg_joules, r->pkg_delta_joules, r->elapsed, r->pkg_watts);
 }
 
 
 void rapl_r_test(){
 	// Initialize two separate state objects and read rapl data into them during overlapping time windows
-	struct rapl_data r1; r1.flags = RDF_REENTRANT;
+	struct rapl_data r1; r1.flags = RDF_REENTRANT | RDF_INIT;
 	struct rapl_data r2; r2.flags = RDF_REENTRANT;
+	fprintf(stdout, "R1: ");
+	r1.flags = RDF_REENTRANT | RDF_INIT;
+	perform_rapl_measurement(&r1);  // Initialize r1
+	r1.flags = RDF_REENTRANT;
+	sleep(1);
 
-	read_rapl_data(0, &r1);  // Initialize r1
-	stall(1);
 
-	read_rapl_data(0, &r2);  // Initialize r2
-	stall(1);
-
-	// Complete and report s2 measurement
-	fprintf(stdout, "R2: ");
-	perform_rapl_measurement(&r2);
-	stall(1);
-
-	// Complete and report s1 measurement
 	fprintf(stdout, "R1: ");
 	perform_rapl_measurement(&r1);
-	stall(1);
-
-	// Complete and report s2 measurement
-	fprintf(stdout, "R2: ");
-	perform_rapl_measurement(&r2);
-	stall(1);
-
-	// Complete and report s1 measurement
+	sleep(1);
+/*
 	fprintf(stdout, "R1: ");
 	perform_rapl_measurement(&r1);
+	sleep(1);
+
+	fprintf(stdout, "R1: ");
+	perform_rapl_measurement(&r1);
+	sleep(1);
+	
+	fprintf(stdout, "R1: ");
+	perform_rapl_measurement(&r1);
+	sleep(1);
+	
+	fprintf(stdout, "R1: ");
+	perform_rapl_measurement(&r1);
+	sleep(1);
+*/	
 }
 
 
@@ -128,21 +100,10 @@
 	#endif
 	
 	init_msr();
-<<<<<<< HEAD
 	set_limits();
 	get_limits();
 	rapl_test();
-	//thermal_test();
-=======
-	rapl_set_test(50);
-	rapl_test();
 	rapl_r_test();
-	rapl_set_test(100);
-	rapl_test();
-	rapl_r_test();
-	thermal_test();
->>>>>>> ed3d197e
-
 	finalize_msr();
 	#ifdef MPI
 	MPI_Finalize();
